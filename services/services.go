--- conflicted
+++ resolved
@@ -3,9 +3,6 @@
 import (
 	// Importing the services so they register their services to SDA
 	// automatically when importing github.com/dedis/cothority/services
-<<<<<<< HEAD
+	_ "github.com/dedis/cosi/service"
 	_ "github.com/dedis/cothority/services/status"
-=======
-	_ "github.com/dedis/cosi/service"
->>>>>>> 18b6bd1a
 )