--- conflicted
+++ resolved
@@ -152,13 +152,8 @@
 		go func(src, dest string) {
 			defer wg.Done()
 			// deter has an amd64, linux architecture
-<<<<<<< HEAD
 			src_rel, _ := filepath.Rel(d.DeterDir, src)
 			dbg.Lvl3("Relative-path is", src_rel, " will build into ", dest)
-=======
-			src_rel, _ := filepath.Rel(d.deterDir, src)
-			dbg.Lvl3("Relative-path is", src, src_rel, d.deterDir)
->>>>>>> fe86342e
 			out, err := cliutils.Build("./"+src_rel, dest,
 				processor, system)
 			if err != nil {
