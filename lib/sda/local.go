package sda

import (
	"errors"
	"strconv"
	"testing"

	"github.com/dedis/cothority/lib/dbg"
	"github.com/dedis/cothority/lib/network"
	"github.com/dedis/crypto/abstract"
	"github.com/dedis/crypto/config"
	"github.com/satori/go.uuid"
	"time"
)

// LocalTest represents all that is needed for a local test-run
type LocalTest struct {
	// A map of Entity.Id to Hosts
	Hosts map[network.EntityID]*Host
	// A map of Entity.Id to Overlays
	Overlays map[network.EntityID]*Overlay
	// A map of EntityList.Id to EntityLists
	EntityLists map[EntityListID]*EntityList
	// A map of Tree.Id to Trees
	Trees map[TreeID]*Tree
	// All single nodes
	Nodes []*Node
}

// NewLocalTest creates a new Local handler that can be used to test protocols
// locally
func NewLocalTest() *LocalTest {
	dbg.TestOutput(testing.Verbose(), 3)
	return &LocalTest{
		Hosts:       make(map[network.EntityID]*Host),
		Overlays:    make(map[network.EntityID]*Overlay),
		EntityLists: make(map[EntityListID]*EntityList),
		Trees:       make(map[TreeID]*Tree),
		Nodes:       make([]*Node, 0, 1),
	}
}

// StartNewNodeName takes a name and a tree and will create a
// new Node with the protocol 'name' running from the tree-root
func (l *LocalTest) StartNewNodeName(name string, t *Tree) (*Node, error) {
	rootEntityId := t.Root.Entity.Id
	for _, h := range l.Hosts {
		if h.Entity.Id.Equals(rootEntityId) {
			// XXX do we really need multiples overlays ? Can't we just use the
			// Node, since it is already dispatched as like a TreeNode ?
			return l.Overlays[h.Entity.Id].StartNewNodeName(name, t)
		}
	}
	return nil, errors.New("Didn't find host for tree-root")
}

// CreateNewNodeName takes a name and a tree and will create a
// new Node with the protocol 'name' without running it
func (l *LocalTest) CreateNewNodeName(name string, t *Tree) (*Node, error) {
	rootEntityId := t.Root.Entity.Id
	for _, h := range l.Hosts {
		if h.Entity.Id.Equals(rootEntityId) {
			// XXX do we really need multiples overlays ? Can't we just use the
			// Node, since it is already dispatched as like a TreeNode ?
			return l.Overlays[h.Entity.Id].CreateNewNodeName(name, t)
		}
	}
	return nil, errors.New("Didn't find host for tree-root")
}

// NewNodeEmptyName create an empty node - use at your own risk!
func (l *LocalTest) NewNodeEmptyName(name string, t *Tree) (*Node, error) {
	rootEntityId := t.Root.Entity.Id
	for _, h := range l.Hosts {
		if h.Entity.Id.Equals(rootEntityId) {
			// XXX do we really need multiples overlays ? Can't we just use the
			// Node, since it is already dispatched as like a TreeNode ?
			return l.Overlays[h.Entity.Id].NewNodeEmptyName(name, t)
		}
	}
	return nil, errors.New("Didn't find host for tree-root")
}

// GenTree will create a tree of n hosts. If connect is true, they will
// be connected to the root host. If register is true, the EntityList and Tree
// will be registered with the overlay.
func (l *LocalTest) GenTree(n int, connect, processMsg, register bool) ([]*Host, *EntityList, *Tree) {
	hosts := GenLocalHosts(n, connect, processMsg)
	for _, host := range hosts {
		l.Hosts[host.Entity.Id] = host
		l.Overlays[host.Entity.Id] = host.overlay
	}

	list := l.GenEntityListFromHost(hosts...)
	tree := list.GenerateBinaryTree()
	l.Trees[tree.Id] = tree
	if register {
		hosts[0].overlay.RegisterEntityList(list)
		hosts[0].overlay.RegisterTree(tree)
	}
	return hosts, list, tree
}

// GenBigTree will create a tree of n hosts. If connect is true, they will
// be connected to the root host. If register is true, the EntityList and Tree
// will be registered with the overlay.
// 'nbrHosts' is how many hosts are created
// 'nbrTreeNodes' is how many TreeNodes are created
// nbrHosts can be smaller than nbrTreeNodes, in which case a given host will
// be used more than once in the tree.
func (l *LocalTest) GenBigTree(nbrTreeNodes, nbrHosts, bf int, connect bool, register bool) ([]*Host, *EntityList, *Tree) {
	hosts := GenLocalHosts(nbrHosts, connect, true)
	for _, host := range hosts {
		l.Hosts[host.Entity.Id] = host
		l.Overlays[host.Entity.Id] = host.overlay
	}

	list := l.GenEntityListFromHost(hosts...)
	tree := list.GenerateBigNaryTree(bf, nbrTreeNodes)
	l.Trees[tree.Id] = tree
	if register {
		hosts[0].overlay.RegisterEntityList(list)
		hosts[0].overlay.RegisterTree(tree)
	}
	return hosts, list, tree
}

// GenEntityListFromHosts takes a number of hosts as arguments and creates
// an EntityList.
func (l *LocalTest) GenEntityListFromHost(hosts ...*Host) *EntityList {
	var entities []*network.Entity
	for i := range hosts {
		entities = append(entities, hosts[i].Entity)
	}
	list := NewEntityList(entities)
	l.EntityLists[list.Id] = list
	return list
}

// CloseAll takes a list of hosts that will be closed
func (l *LocalTest) CloseAll() {
	for _, host := range l.Hosts {
		err := host.Close()
		if err != nil {
			dbg.Error("Closing host", host, "gives error", err)
		}
	}
	for _, node := range l.Nodes {
		node.Close()
	}
}

// GetTree returns the tree of the given TreeNode
func (l *LocalTest) GetTree(tn *TreeNode) *Tree {
	var tree *Tree
	for _, t := range l.Trees {
		if tn.IsInTree(t) {
			tree = t
			break
		}
	}
	return tree
}

// NewNode creates a new node on a TreeNode
func (l *LocalTest) NewNode(tn *TreeNode, protName string) (*Node, error) {
	o := l.Overlays[tn.Entity.Id]
	if o == nil {
		return nil, errors.New("Didn't find corresponding overlay")
	}
	tree := l.GetTree(tn)
	if tree == nil {
		return nil, errors.New("Didn't find tree corresponding to TreeNode")
	}
	protId := ProtocolNameToID(protName)
	if !ProtocolExists(protId) {
		return nil, errors.New("Didn't find protocol: " + protName)
	}
	tok := &Token{
		ProtoID:      protId,
		EntityListID: tree.EntityList.Id,
		TreeID:       tree.Id,
		TreeNodeID:   tn.Id,
		RoundID:      RoundID(uuid.NewV4()),
	}
	node, err := NewNode(o, tok)
	if err == nil {
		l.Nodes = append(l.Nodes, node)
	}
	return node, err
}

// GetNodes returns all Nodes that belong to a treeNode
func (l *LocalTest) GetNodes(tn *TreeNode) []*Node {
	nodes := make([]*Node, 0)
	for _, n := range l.Overlays[tn.Entity.Id].nodes {
		nodes = append(nodes, n)
	}
	return nodes
}

// SendTreeNode injects a message directly in the Overlay-layer, bypassing
// Host and Network
func (l *LocalTest) SendTreeNode(proto string, from, to *Node, msg network.ProtocolMessage) error {
	if from.Tree().Id != to.Tree().Id {
		return errors.New("Can't send from one tree to another")
	}
	b, err := network.MarshalRegisteredType(msg)
	if err != nil {
		return err
	}
	sdaMsg := &SDAData{
		MsgSlice: b,
		MsgType:  network.TypeToMessageTypeID(msg),
		From:     from.token,
		To:       to.token,
	}
	return to.overlay.TransmitMsg(sdaMsg)
}

// AddPendingTreeMarshal takes a treeMarshal and adds it to the list of the
// known trees, also triggering dispatching of SDA-messages waiting for that
// tree
func (l *LocalTest) AddPendingTreeMarshal(h *Host, tm *TreeMarshal) {
	h.addPendingTreeMarshal(tm)
}

// CheckPendingTreeMarshal looks whether there are any treeMarshals to be
// called
func (l *LocalTest) CheckPendingTreeMarshal(h *Host, el *EntityList) {
	h.checkPendingTreeMarshal(el)
}

<<<<<<< HEAD
// NodesFromOverlay returns all nodes from a given overlay.
func (l *LocalTest) NodesFromOverlay(entityId uuid.UUID) map[uuid.UUID]*Node {
=======
// NodesFromOverlay creates a TokenID to Node map from an EntityID
func (l *LocalTest) NodesFromOverlay(entityId network.EntityID) map[TokenID]*Node {
>>>>>>> 8a20a8e1
	return l.Overlays[entityId].nodes
}

// AllNodes returns all nodes from all hosts in that LocalTest
func (l *LocalTest) AllNodes() []*Node {
	var nodes []*Node
	for h := range l.Hosts {
		overlay := l.Hosts[h].overlay
		for i := range overlay.nodes {
			nodes = append(nodes, overlay.nodes[i])
		}
	}
	return nodes
}

// NewLocalHost creates a new host with the given address and registers it.
func NewLocalHost(port int) *Host {
	address := "localhost:" + strconv.Itoa(port)
	priv, pub := PrivPub()
	id := network.NewEntity(pub, address)
	return NewHost(id, priv)
}

// GenLocalHosts will create n hosts with the first one being connected to each of
// the other nodes if connect is true.
func GenLocalHosts(n int, connect bool, processMessages bool) []*Host {

	hosts := make([]*Host, n)
	for i := 0; i < n; i++ {
		host := NewLocalHost(2000 + i*10)
		hosts[i] = host
	}
	root := hosts[0]
	for _, host := range hosts {
		host.ListenAndBind()
		dbg.Lvl3("Listening on", host.Entity.First(), host.Entity.Id)
		if processMessages {
			host.StartProcessMessages()
		}
		if connect && root != host {
			dbg.Lvl4("Connecting", host.Entity.First(), host.Entity.Id, "to",
				root.Entity.First(), root.Entity.Id)
			if _, err := host.Connect(root.Entity); err != nil {
				dbg.Fatal(host.Entity.Addresses, "Could not connect hosts", root.Entity.Addresses, err)
			}
			// Wait for connection accepted in root
			connected := false
			for !connected {
				time.Sleep(time.Millisecond * 10)
				root.entityListsLock.RLock()
				for id, _ := range root.entities {
					if id.Equals(host.Entity.Id) {
						connected = true
						break
					}
				}
				root.entityListsLock.RUnlock()
			}
			dbg.Lvl4(host.Entity.First(), "is connected to root")
		}
	}
	return hosts
}

// PrivPub creates a private/public key pair.
func PrivPub() (abstract.Secret, abstract.Point) {
	keypair := config.NewKeyPair(network.Suite)
	return keypair.Secret, keypair.Public
}<|MERGE_RESOLUTION|>--- conflicted
+++ resolved
@@ -231,13 +231,8 @@
 	h.checkPendingTreeMarshal(el)
 }
 
-<<<<<<< HEAD
-// NodesFromOverlay returns all nodes from a given overlay.
-func (l *LocalTest) NodesFromOverlay(entityId uuid.UUID) map[uuid.UUID]*Node {
-=======
 // NodesFromOverlay creates a TokenID to Node map from an EntityID
 func (l *LocalTest) NodesFromOverlay(entityId network.EntityID) map[TokenID]*Node {
->>>>>>> 8a20a8e1
 	return l.Overlays[entityId].nodes
 }
 
