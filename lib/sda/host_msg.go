package sda

import (
	"bytes"
	"encoding/base64"
	"encoding/json"
	"strings"
	"sync"

	"github.com/dedis/cothority/lib/cliutils"
	"github.com/dedis/cothority/lib/network"
	"github.com/dedis/crypto/abstract"
	"github.com/satori/go.uuid"
)

// Our message-types used in sda

<<<<<<< HEAD
var CosiRequestMessage = network.RegisterMessageType(CosiRequest{})
var CosiResponseMessage = network.RegisterMessageType(CosiResponse{})

// SDAData is to be embedded in every message that is made for a
=======
// ID of SDAData message as registered in network
var SDADataMessageID = network.RegisterMessageType(Data{})

// ID of RequestTree message as registered in network
var RequestTreeMessageID = network.RegisterMessageType(RequestTree{})

// ID of RequestEntityList message as registered in network
var RequestEntityListMessageID = network.RegisterMessageType(RequestEntityList{})

// ID of TreeMarshal message as registered in network
var SendTreeMessageID = TreeMarshalTypeID

// ID of EntityList message as registered in network
var SendEntityListMessageID = EntityListTypeID

// Data is to be embedded in every message that is made for a
>>>>>>> 53483131
// ProtocolInstance
type Data struct {
	// Token uniquely identify the protocol instance this msg is made for
	From *Token
	// The TreeNodeId Where the message goes to
	To *Token
	// NOTE: this is taken from network.NetworkMessage
	Entity *network.Entity
	// MsgType of the underlying data
	MsgType network.MessageTypeID
	// The interface to the actual Data
	Msg network.ProtocolMessage
	// The actual data as binary blob
	MsgSlice []byte
}

// RoundID uniquely identifies a round of a protocol run
type RoundID uuid.UUID

// String returns the canonical representation of the rounds ID (wrapper around
// uuid.UUID.String())
func (rId RoundID) String() string {
	return uuid.UUID(rId).String()
}

// TokenID uniquely identifies the start and end-point of a message by an ID
// (see Token struct)
type TokenID uuid.UUID

// A Token contains all identifiers needed to uniquely identify one protocol
// instance. It gets passed when a new protocol instance is created and get used
// by every protocol instance when they want to send a message. That way, the
// host knows how to create the SDAData message around the protocol's message
// with the right fields set.
type Token struct {
	EntityListID EntityListID
	TreeID       TreeID
	ProtoID      ProtocolID
	RoundID      RoundID
	TreeNodeID   TreeNodeID
	cacheId      TokenID
}

// Global mutex when we're working on Tokens. Needed because we
// copy Tokens in ChangeTreeNodeID.
var tokenMutex sync.Mutex

// Id returns the TokenID which can be used to identify by token in map
func (t *Token) Id() TokenID {
	tokenMutex.Lock()
	defer tokenMutex.Unlock()
	if t.cacheId == TokenID(uuid.Nil) {
		url := network.NamespaceURL + "token/" + t.EntityListID.String() +
			t.RoundID.String() + t.ProtoID.String() + t.TreeID.String() +
			t.TreeNodeID.String()
		t.cacheId = TokenID(uuid.NewV5(uuid.NamespaceURL, url))
	}
	return t.cacheId
}

// ChangeTreeNodeID return a new Token containing a reference to the given
// TreeNode
func (t *Token) ChangeTreeNodeID(newid TreeNodeID) *Token {
	tokenMutex.Lock()
	defer tokenMutex.Unlock()
	t_other := *t
	t_other.TreeNodeID = newid
	t_other.cacheId = TokenID(uuid.Nil)
	return &t_other
}

// RequestTree is used to ask the parent for a given Tree
type RequestTree struct {
	// The treeID of the tree we want
	TreeID TreeID
}

// RequestEntityList is used to ask the parent for a given EntityList
type RequestEntityList struct {
	EntityListID EntityListID
}

// EntityListUnknown is used in case the entity list is unknown
type EntityListUnknown struct {
}

// SendEntity is the first message we send on creation of a link
type SendEntity struct {
	Name string
}

// CLI Part of SDA

// CosiRequest is used by the client to send something to sda that
// will in turn give that to the CoSi system.
// It contains the message the client wants to sign.
type CosiRequest struct {
	// The entity list to use for creating the cosi tree
	EntityList *EntityList
	// the actual message to sign by CoSi.
	Message []byte
}

// CoSiResponse contains the signature out of the CoSi system.
// It can be verified using the lib/cosi package.
// NOTE: the `suite` field is absent here because this struct is a temporary
// hack and we only supports one suite for the moment,i.e. ed25519.
type CosiResponse struct {
	// The hash of the signed statement
	Sum []byte
	// The Challenge out a of the Multi Schnorr signature
	Challenge abstract.Secret
	// the Response out of the Multi Schnorr Signature
	Response abstract.Secret
}

// MarshalJSON implements golang's JSON marshal interface
// XXX might be moved to another package soon
func (s *CosiResponse) MarshalJSON() ([]byte, error) {
	cw := new(bytes.Buffer)
	rw := new(bytes.Buffer)

	err := cliutils.WriteSecret64(network.Suite, cw, s.Challenge)
	if err != nil {
		return nil, err
	}
	err = cliutils.WriteSecret64(network.Suite, rw, s.Response)
	if err != nil {
		return nil, err
	}
	return json.Marshal(struct {
		Sum       string
		Challenge string
		Response  string
	}{
		Sum:       base64.StdEncoding.EncodeToString(s.Sum),
		Challenge: cw.String(),
		Response:  rw.String(),
	})
}

// UnmarshalJSON implements golang's JSON unmarshal interface
func (s *CosiResponse) UnmarshalJSON(data []byte) error {
	type Aux struct {
		Sum       string
		Challenge string
		Response  string
	}
	aux := &Aux{}
	if err := json.Unmarshal(data, aux); err != nil {
		return err
	}
	var err error
	if s.Sum, err = base64.StdEncoding.DecodeString(aux.Sum); err != nil {
		return err
	}
	suite := network.Suite
	cr := strings.NewReader(aux.Challenge)
	if s.Challenge, err = cliutils.ReadSecret64(suite, cr); err != nil {
		return err
	}
	rr := strings.NewReader(aux.Response)
	if s.Response, err = cliutils.ReadSecret64(suite, rr); err != nil {
		return err
	}
	return nil
}<|MERGE_RESOLUTION|>--- conflicted
+++ resolved
@@ -7,7 +7,7 @@
 	"strings"
 	"sync"
 
-	"github.com/dedis/cothority/lib/cliutils"
+	"github.com/dedis/cothority/lib/crypto"
 	"github.com/dedis/cothority/lib/network"
 	"github.com/dedis/crypto/abstract"
 	"github.com/satori/go.uuid"
@@ -15,12 +15,10 @@
 
 // Our message-types used in sda
 
-<<<<<<< HEAD
 var CosiRequestMessage = network.RegisterMessageType(CosiRequest{})
 var CosiResponseMessage = network.RegisterMessageType(CosiResponse{})
 
 // SDAData is to be embedded in every message that is made for a
-=======
 // ID of SDAData message as registered in network
 var SDADataMessageID = network.RegisterMessageType(Data{})
 
@@ -37,7 +35,6 @@
 var SendEntityListMessageID = EntityListTypeID
 
 // Data is to be embedded in every message that is made for a
->>>>>>> 53483131
 // ProtocolInstance
 type Data struct {
 	// Token uniquely identify the protocol instance this msg is made for
@@ -160,11 +157,11 @@
 	cw := new(bytes.Buffer)
 	rw := new(bytes.Buffer)
 
-	err := cliutils.WriteSecret64(network.Suite, cw, s.Challenge)
+	err := crypto.WriteSecret64(network.Suite, cw, s.Challenge)
 	if err != nil {
 		return nil, err
 	}
-	err = cliutils.WriteSecret64(network.Suite, rw, s.Response)
+	err = crypto.WriteSecret64(network.Suite, rw, s.Response)
 	if err != nil {
 		return nil, err
 	}
@@ -196,11 +193,11 @@
 	}
 	suite := network.Suite
 	cr := strings.NewReader(aux.Challenge)
-	if s.Challenge, err = cliutils.ReadSecret64(suite, cr); err != nil {
+	if s.Challenge, err = crypto.ReadSecret64(suite, cr); err != nil {
 		return err
 	}
 	rr := strings.NewReader(aux.Response)
-	if s.Response, err = cliutils.ReadSecret64(suite, rr); err != nil {
+	if s.Response, err = crypto.ReadSecret64(suite, rr); err != nil {
 		return err
 	}
 	return nil
