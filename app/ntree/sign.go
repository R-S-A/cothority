--- conflicted
+++ resolved
@@ -153,11 +153,7 @@
 		// finished verifying => time it !
 		verify.Measure()
 		round.Measure()
-<<<<<<< HEAD
-		dbg.Lvl1(peer.String(), "Round ", i, "/", conf.Rounds, " has verified all signatures : ", total-faulty, "/", total, " good signatures")
-=======
 		dbg.Lvl2(peer.String(), "Round ", i, "/", conf.Rounds, " has verified all signatures : ", total-faulty, "/", total, " good signatures")
->>>>>>> 663ddc35
 	}
 
 	// cLosing each channels
@@ -166,11 +162,7 @@
 	}
 
 	monitor.End()
-<<<<<<< HEAD
-	dbg.Lvl2(peer.String(), "leaving ...")
-=======
 	dbg.Lvl1(peer.String(), "Finished all rounds successfully.")
->>>>>>> 663ddc35
 }
 
 func RunPeer(conf *app.NTreeConfig) {
