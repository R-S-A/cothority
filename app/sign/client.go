--- conflicted
+++ resolved
@@ -28,12 +28,7 @@
 
 	dbg.Lvl1("Going to run client and asking servers to print")
 	time.Sleep(3 * time.Second)
-<<<<<<< HEAD
-	hc.SNodes[0].RegisterDoneFunc(RoundDone)
-=======
 	hc.SNodes[0].RegisterOnDoneFunc(RoundDone)
-	start := time.Now()
->>>>>>> d644cb62
 	tFirst := time.Now()
 
 	round := monitor.NewMeasure("round")
