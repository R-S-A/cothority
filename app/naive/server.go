package main

/*
 * This is a simple (naive) implementation of a multi-signature protocol
 * where the *leader* sends the message to every *signer* who signs it and
 * returns the result to the server.
 */

import (
	"github.com/dedis/cothority/lib/app"
	"github.com/dedis/cothority/lib/cliutils"
	dbg "github.com/dedis/cothority/lib/debug_lvl"
	"github.com/dedis/cothority/lib/monitor"
	net "github.com/dedis/cothority/lib/network"
	"time"
)

// Searches for the index in the hostlist and decides if we're the leader
// or one of the clients
func RunServer(conf *app.NaiveConfig) {
	indexPeer := -1
	for i, h := range conf.Hosts {
		if h == app.RunFlags.Hostname {
			indexPeer = i
		}
	}
	if indexPeer == -1 {
		dbg.Fatal("Could not find its own hostname. Abort")
	}

	if indexPeer == 0 {
		dbg.Lvl3("Launching a naiv_sign.: Leader", app.RunFlags.Hostname)
		GoLeader(conf)
	} else {
		dbg.Lvl3("Launching a naiv_sign: Signer", app.RunFlags.Hostname)
		GoSigner(conf)
	}
}

// This is the leader who waits for all connections and then sends the
// message to be signed
func GoLeader(conf *app.NaiveConfig) {

	host := net.NewTcpHost(app.RunFlags.Hostname)
	key := cliutils.KeyPair(suite)
	leader := NewPeer(host, LeadRole, key.Secret, key.Public)

	// Setting up the connections
	// notably to the monitoring process
<<<<<<< HEAD
	if app.RunFlags.Monitor != "" {
		monitor.ConnectSink(app.RunFlags.Monitor)
=======
	if app.RunFlags.Logger != ""{
		monitor.ConnectSink(app.RunFlags.Logger)
>>>>>>> 88481dd8
	} else {
		monitor.Disable()
	}
	msg := []byte("Hello World\n")
	// Listen for connections
	dbg.Lvl3(leader.String(), "making connections ...")
	// each conn will create its own channel to be used to handle rounds
	roundChans := make(chan chan chan *net.BasicSignature)
	// Send the message to be signed
	proto := func(c net.Conn) {
		// make the chan that will receive a new chan
		// for each round where to send the signature
		roundChan := make(chan chan *net.BasicSignature)
		roundChans <- roundChan
		n := 0
		// wait for the next round
		for sigChan := range roundChan {
			dbg.Lvl3(leader.String(), "Round", n, "sending message", msg, "to signer", c.PeerName())
			leader.SendMessage(msg, c)
			dbg.Lvl3(leader.String(), "Round", n, "receivng signature from signer", c.PeerName())
			sig := leader.ReceiveBasicSignature(c)
			sigChan <- sig
			n += 1
		}
		c.Close()
		dbg.Lvl3(leader.String(), "closed connection with signer", c.PeerName())
	}

	// Connecting to the signer
	setup := monitor.NewMeasure("setup")
	go leader.Listen(app.RunFlags.Hostname, proto)
	dbg.Lvl3(leader.String(), "Listening for channels creation..")
	// listen for round chans + signatures for each round
	masterRoundChan := make(chan chan *net.BasicSignature)
	roundChanns := make([]chan chan *net.BasicSignature, 0)
	numberHosts := len(conf.Hosts)
	//  Make the "setup" of channels
	for {
		ch := <-roundChans
		roundChanns = append(roundChanns, ch)
		//Received round channels from every connections-
		if len(roundChanns) == numberHosts-1 {
			// make the Fanout => master will send to all
			go func() {
				// send the new SignatureChannel to every conn
				for newSigChan := range masterRoundChan {
					for i, _ := range roundChanns {
						go func(j int) { roundChanns[j] <- newSigChan }(i)
					}
				}
				//close when finished
				for _, c := range roundChanns {
					close(c)
				}
			}()
			break
		}
	}
	setup.Measure()
	dbg.Lvl3(leader.String(), "got all channels ready => starting the", conf.Rounds, "rounds")

	// Starting to run the simulation for conf.Rounds rounds

	roundM := monitor.NewMeasure("round")
	for round := 0; round < conf.Rounds; round++ {
		// Measure calculation time
		calc := monitor.NewMeasure("calc")
		dbg.Lvl1("Server starting round", round)
		n := 0
		faulty := 0
		// launch a new round
		connChan := make(chan *net.BasicSignature)
		masterRoundChan <- connChan

		// Wait each signatures
		sigs := make([]*net.BasicSignature, 0)
		for n < numberHosts-1 {
			bs := <-connChan
			sigs = append(sigs, bs)
			n += 1
		}
		// All sigs reeived <=> all calcs are done
		calc.Measure()

		// verify each signatures
		if conf.SkipChecks {
			dbg.Lvl3("Skipping check for round", round)
		} else {
			// Measure verificationt time
			verify := monitor.NewMeasure("verify")
			for _, sig := range sigs {
				if err := SchnorrVerify(suite, msg, *sig); err != nil {
					faulty += 1
					dbg.Lvl1(leader.String(), "Round", round, "received a faulty signature!")
				} else {
					dbg.Lvl3(leader.String(), "Round", round, "received Good signature")
				}
			}
			verify.Measure()
		}
		roundM.Measure()
		dbg.Lvl3(leader.String(), "Round", round, "received", len(conf.Hosts)-1, "signatures (",
			faulty, "faulty sign)")
	}

	// Close down all connections

	close(masterRoundChan)
	monitor.End()
	dbg.Lvl3(leader.String(), "has done all rounds")
}

// The signer connects to the leader and then waits for a message to be
// signed
func GoSigner(conf *app.NaiveConfig) {
	// Wait for leader to be ready
	time.Sleep(2 * time.Second)
	host := net.NewTcpHost(app.RunFlags.Hostname)
	key := cliutils.KeyPair(suite)
	signer := NewPeer(host, ServRole, key.Secret, key.Public)
	dbg.Lvl3(signer.String(), "will contact leader", conf.Hosts[0])
	l := signer.Open(conf.Hosts[0])
	dbg.Lvl3(signer.String(), "is connected to leader", l.PeerName())

	// make the protocol for each round
	for round := 0; round < conf.Rounds; round++ {
		// Receive message
		m, err := l.Receive()
		dbg.Lvl3(signer.String(), "round", round, "received the message to be signed from the leader")
		if err != nil {
			dbg.Fatal(signer.String(), "round", round, "received error waiting msg")
		}
		if m.MsgType != net.MessageSigningType {
			dbg.Fatal(app.RunFlags.Hostname, "round", round, "wanted to receive a msg to sign but..",
				m.MsgType.String())
		}
		msg := m.Msg.(net.MessageSigning).Msg
		dbg.Lvl3(signer.String(), "round", round, "received msg:", msg[:])
		// Generate signature & send
		s := signer.Signature(msg[:])
		l.Send(*s)
		dbg.Lvl3(signer.String(), "round", round, "sent the signature to leader")
	}
	l.Close()
	dbg.Lvl3(app.RunFlags.Hostname, "Finished")

}<|MERGE_RESOLUTION|>--- conflicted
+++ resolved
@@ -47,13 +47,8 @@
 
 	// Setting up the connections
 	// notably to the monitoring process
-<<<<<<< HEAD
 	if app.RunFlags.Monitor != "" {
 		monitor.ConnectSink(app.RunFlags.Monitor)
-=======
-	if app.RunFlags.Logger != ""{
-		monitor.ConnectSink(app.RunFlags.Logger)
->>>>>>> 88481dd8
 	} else {
 		monitor.Disable()
 	}
