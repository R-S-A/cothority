--- conflicted
+++ resolved
@@ -13,10 +13,6 @@
 	"github.com/dedis/crypto/abstract"
 	"github.com/dedis/crypto/config"
 	"github.com/dedis/crypto/poly"
-<<<<<<< HEAD
-	"github.com/satori/go.uuid"
-=======
->>>>>>> 8a20a8e1
 )
 
 // JVSS Protocol Instance structure holding the information for a long-term JVSS
