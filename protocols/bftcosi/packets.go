--- conflicted
+++ resolved
@@ -1,14 +1,11 @@
 package bftcosi
 
 import (
-<<<<<<< HEAD
-	"github.com/dedis/cothority/lib/sda"
-=======
-	"github.com/dedis/cothority/cosi"
+	"crypto/sha512"
+	"errors"
+
 	"github.com/dedis/cothority/sda"
->>>>>>> 4205aa61
 	"github.com/dedis/crypto/abstract"
-	"github.com/dedis/crypto/cosi"
 )
 
 // RoundType is a type to know if we are in the "prepare" round or the "commit"
@@ -25,7 +22,7 @@
 // BFTSignature is what a bftcosi protocol outputs. It contains the signature,
 // the message and some possible exceptions.
 type BFTSignature struct {
-	// cosi signature of the commit round.
+	// cosi signature
 	Sig []byte
 	Msg []byte
 	// List of peers that did not want to sign.
@@ -33,8 +30,48 @@
 }
 
 // Verify returns whether the verification of the signature succeeds or not.
-func (bs *BFTSignature) Verify(s abstract.Suite, agg abstract.Point, msg []byte) error {
-	return cosi.VerifyCosiSignatureWithException(s, agg, msg, bs.Sig, bs.Exceptions)
+// Specifically, it adjusts the signature according to the exception in the
+// signature, so it can be verified by dedis/crypto/cosi.
+// Aggregate is the aggregate public key of all signers, and the msg is the msg
+// being signed.
+func (bs *BFTSignature) Verify(s abstract.Suite, Aggregate abstract.Point) error {
+	aggExCommit := s.Point().Null()
+	for _, ex := range bs.Exceptions {
+		aggExCommit = aggExCommit.Add(aggExCommit, ex.Commitment)
+	}
+
+	// get back the commit to recreate  the challenge
+	origCommit := s.Point()
+	if err := origCommit.UnmarshalBinary(bs.Sig[0:32]); err != nil {
+		return err
+	}
+
+	// re create challenge
+	h := sha512.New()
+	if _, err := origCommit.MarshalTo(h); err != nil {
+		return err
+	}
+	if _, err := Aggregate.MarshalTo(h); err != nil {
+		return err
+	}
+	if _, err := h.Write(bs.Msg); err != nil {
+		return err
+	}
+
+	// redo like in cosi -k*A + r*B == C
+	// only with C being the reduced version
+	k := s.Scalar().SetBytes(h.Sum(nil))
+	minusPublic := s.Point().Neg(Aggregate)
+	ka := s.Point().Mul(minusPublic, k)
+	r := s.Scalar().SetBytes(bs.Sig[32:64])
+	rb := s.Point().Mul(nil, r)
+	left := s.Point().Add(rb, ka)
+
+	right := s.Point().Sub(origCommit, aggExCommit)
+	if !left.Equal(right) {
+		return errors.New("Commit recreated is not equal to one given")
+	}
+	return nil
 }
 
 // Announce is the struct used during the announcement phase (of both
@@ -82,13 +119,10 @@
 // signature and to see how many peers did not sign. It's not spoofable because
 // otherwise the signature verification will be wrong.
 type ChallengeCommit struct {
+	// Challenge for the current round
 	Challenge abstract.Scalar
-	// Signature is the basic signature Challenge / response
-	Signature []byte
-	// Exception is the list of peers that did not want to sign. It's needed for
-	// verifying the signature. It can not be spoofed otherwise the signature
-	// would be wrong.
-	Exceptions []Exception
+	// Signature is the signature response generated at the previous round (prepare)
+	Signature *BFTSignature
 }
 
 // challengeChan is the type of the channel that will be used to catch the
@@ -125,6 +159,6 @@
 // The commit is needed in order to be able to
 // correctly verify the signature
 type Exception struct {
-	Index  int
-	Commit abstract.Point
+	Index      int
+	Commitment abstract.Point
 }