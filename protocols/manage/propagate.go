--- conflicted
+++ resolved
@@ -40,11 +40,7 @@
 // CreateProtocolEntity is the necessary interface to start a protocol.
 // It is implemented by Service and Overlay.
 type CreateProtocolEntity interface {
-<<<<<<< HEAD
-	CreateProtocolService(t *sda.Tree, name string) (sda.ProtocolInstance, error)
-=======
 	CreateProtocolSDA(t *sda.Tree, name string) (sda.ProtocolInstance, error)
->>>>>>> 657abe31
 	Entity() *network.Entity
 }
 
@@ -67,11 +63,7 @@
 	//dbg.Print(el, tree.Dump())
 	tree := el.GenerateNaryTreeWithRoot(8, ci.Entity())
 	dbg.Lvl2("Starting to propagate", reflect.TypeOf(msg))
-<<<<<<< HEAD
-	pi, err := ci.CreateProtocolService(tree, "Propagate")
-=======
 	pi, err := ci.CreateProtocolSDA(tree, "Propagate")
->>>>>>> 657abe31
 	if err != nil {
 		return -1, err
 	}
